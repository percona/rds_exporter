--- conflicted
+++ resolved
@@ -1,10 +1,6 @@
 module github.com/percona/rds_exporter
 
-<<<<<<< HEAD
-go 1.22
-=======
 go 1.23
->>>>>>> 3277cc1e
 
 require (
 	github.com/aws/aws-sdk-go v1.36.30
