# Copyright 2017 The Prometheus Authors
# Licensed under the Apache License, Version 2.0 (the "License");
# you may not use this file except in compliance with the License.
# You may obtain a copy of the License at
#
# http://www.apache.org/licenses/LICENSE-2.0
#
# Unless required by applicable law or agreed to in writing, software
# distributed under the License is distributed on an "AS IS" BASIS,
# WITHOUT WARRANTIES OR CONDITIONS OF ANY KIND, either express or implied.
# See the License for the specific language governing permissions and
# limitations under the License.

GO    := go
PROMU := bin/promu
pkgs   = $(shell $(GO) list ./...)

PREFIX                  ?= $(shell pwd)
BIN_DIR                 ?= $(shell pwd)
DOCKER_IMAGE_NAME       ?= $(shell basename $(shell pwd))
DOCKER_IMAGE_TAG        ?= $(subst /,-,$(shell git rev-parse --abbrev-ref HEAD))

all: format build test

style:
	@echo ">> checking code style"
	@! gofmt -d $(shell find . -path ./vendor -prune -o -name '*.go' -print) | grep '^'

test:
	@echo ">> running tests"
	@$(GO) test $(pkgs)

test-race:
	@echo ">> running tests"
	@$(GO) test -v -race $(pkgs)

format:
	@echo ">> formatting code"
	@$(GO) fmt $(pkgs)

vet:
	@echo ">> vetting code"
	@$(GO) vet $(pkgs)

build: promu
	@echo ">> building binaries"
	@$(PROMU) build --prefix $(PREFIX)

tarball: promu
	@echo ">> building release tarball"
	@$(PROMU) tarball --prefix $(PREFIX) $(BIN_DIR)

docker:
	@echo ">> building docker image $(DOCKER_IMAGE_NAME):$(DOCKER_IMAGE_TAG)"
	@docker build -t "$(DOCKER_IMAGE_NAME):$(DOCKER_IMAGE_TAG)" .

promu:
	@GOOS=$(shell uname -s | tr A-Z a-z) \
	        GOARCH=$(subst x86_64,amd64,$(patsubst i%86,386,$(shell uname -m))) \
<<<<<<< HEAD
	        GO111MODULE=on $(GO) get -u github.com/prometheus/promu@latest
=======
	        $(GO) build -modfile=tools/go.mod -o bin/promu github.com/prometheus/promu
>>>>>>> b0fd208f

check:
	bin/golangci-lint run -c=.golangci.yml --out-format=line-number

travis: build ci-reviewdog test-race codecov tarball docker

codecov: gocoverutil
	@bin/gocoverutil -coverprofile=coverage.txt test $(pkgs)
	@curl -s https://codecov.io/bash | bash -s - -X fix

gocoverutil:
	@$(GO) build -modfile=tools/go.mod -o bin/gocoverutil github.com/AlekSi/gocoverutil

.PHONY: all style format build test vet tarball docker promu<|MERGE_RESOLUTION|>--- conflicted
+++ resolved
@@ -57,11 +57,7 @@
 promu:
 	@GOOS=$(shell uname -s | tr A-Z a-z) \
 	        GOARCH=$(subst x86_64,amd64,$(patsubst i%86,386,$(shell uname -m))) \
-<<<<<<< HEAD
-	        GO111MODULE=on $(GO) get -u github.com/prometheus/promu@latest
-=======
 	        $(GO) build -modfile=tools/go.mod -o bin/promu github.com/prometheus/promu
->>>>>>> b0fd208f
 
 check:
 	bin/golangci-lint run -c=.golangci.yml --out-format=line-number
